//! `#[component]` Attribute Macro

use proc_macro::TokenStream;
use quote::{format_ident, quote};
use syn::{
    parse::{Parse, ParseStream},
    parse_macro_input,
    token::{Semi, Type, Unsafe},
    Attribute, Ident, Result, Visibility,
};

/// Component Declaration
pub struct Declaration {
    /// Attributes
    attrs: Vec<Attribute>,

    /// Visibility
    vis: Visibility,

    /// Unsafety
    unsafety: Option<Unsafe>,

    /// Identifier
    ident: Ident,
}

impl Parse for Declaration {
    #[inline]
    fn parse(input: ParseStream) -> Result<Self> {
        let attrs = input.call(Attribute::parse_outer)?;
        let vis = Visibility::parse(input)?;
        let unsafety = Option::<Unsafe>::parse(input)?;
        Type::parse(input)?;
        let ident = Ident::parse(input)?;
        Semi::parse(input)?;
        Ok(Self {
            attrs,
            vis,
            unsafety,
            ident,
        })
    }
}

/// Transforms `args` and `input` according to the macro definition.
#[inline]
pub fn transform(args: TokenStream, input: TokenStream) -> TokenStream {
    let _ = args;
    let Declaration {
        attrs,
        vis,
        unsafety,
        ident,
    } = parse_macro_input!(input as Declaration);
    let trait_ident = format_ident!("{}Type", ident);
    let associated_type_doc = "Component Type";
    let type_alias_doc = format!(
<<<<<<< HEAD
        "[`{ident}`]({trait_ident}::{ident}) Type Alias for the [`{trait_ident}`] Component"
=======
        "[`{ident}`]({trait_ident}::{ident}) Type Alias for the [`{trait_ident}`] Component",
>>>>>>> b6a51a58
    );
    TokenStream::from(quote!(
        #(#attrs)*
        #vis #unsafety trait #trait_ident {
            #[doc = #associated_type_doc]
            type #ident;
        }
        impl<T> #trait_ident for &T
        where
            T: #trait_ident,
        {
            type #ident = T::#ident;
        }
        impl<T> #trait_ident for &mut T
        where
            T: #trait_ident,
        {
            type #ident = T::#ident;
        }
        #[doc = #type_alias_doc]
        #vis type #ident<T> = <T as #trait_ident>::#ident;
    ))
}<|MERGE_RESOLUTION|>--- conflicted
+++ resolved
@@ -55,11 +55,7 @@
     let trait_ident = format_ident!("{}Type", ident);
     let associated_type_doc = "Component Type";
     let type_alias_doc = format!(
-<<<<<<< HEAD
-        "[`{ident}`]({trait_ident}::{ident}) Type Alias for the [`{trait_ident}`] Component"
-=======
         "[`{ident}`]({trait_ident}::{ident}) Type Alias for the [`{trait_ident}`] Component",
->>>>>>> b6a51a58
     );
     TokenStream::from(quote!(
         #(#attrs)*
