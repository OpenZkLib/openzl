--- conflicted
+++ resolved
@@ -320,14 +320,11 @@
 ///
 /// For protocols that need some unconstrained behavior in-circuit, we can use this
 /// type to return from the computation.
-<<<<<<< HEAD
-=======
 ///
 /// # Crypto Safety
 ///
 /// This kind of structure should be used carefully! For now it is only used in [`UnsafeNoEncrypt`]
 /// as a way to enable un-checked encryption, please see its documentation for an example use-case.
->>>>>>> ce5a07df
 #[derive(derivative::Derivative)]
 #[derivative(Clone, Copy, Debug, Default, Eq, Hash, Ord, PartialEq, PartialOrd)]
 pub struct UnsafeOutput<T, COM = ()>(PhantomData<(T, COM)>);
@@ -377,11 +374,8 @@
 
     #[inline]
     fn assert_equal(&self, rhs: &Self, compiler: &mut COM) {
-<<<<<<< HEAD
-=======
         // NOTE: We could also assert on the constant `true` boolean as a way to "cause" an assert
         // here, but any reasonable implementation of `COM` should make this a no-op anyway.
->>>>>>> ce5a07df
         let _ = (rhs, compiler);
     }
 }
@@ -407,9 +401,6 @@
     }
 }
 
-<<<<<<< HEAD
-/// Empty Encryption Scheme returning [`UnsafeOutput`].
-=======
 /// Empty Encryption Scheme returning [`UnsafeOutput`]
 ///
 /// # Crypto Safety
@@ -417,7 +408,6 @@
 /// In a protocol where we want to use encryption but disable its verification in-circuit, we can
 /// lift an encryption scheme (using [allocation](eclair::alloc)) to an "unsafe non-encrypting"
 /// scheme. This should be used with caution as it can lead to underconstrained circuits!
->>>>>>> ce5a07df
 #[derive(derivative::Derivative)]
 #[derivative(Clone, Copy, Debug, Default, Eq, Hash, Ord, PartialEq, PartialOrd)]
 pub struct UnsafeNoEncrypt<E, COM = ()>(PhantomData<(E, COM)>);
