--- conflicted
+++ resolved
@@ -358,11 +358,7 @@
             .collect::<Vec<_>>();
         for (i, x) in outputs.iter().enumerate() {
             for (j, y) in outputs.iter().enumerate().skip(i + 1) {
-<<<<<<< HEAD
-                assert_ne!(x, y, "Found matching outputs at {i:?} and {j:?}.");
-=======
                 assert_ne!(x, y, "Found matching outputs at {i:?} and {j:?}.")
->>>>>>> 7c5bf7e7
             }
         }
     }
